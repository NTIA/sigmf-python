--- conflicted
+++ resolved
@@ -8,27 +8,17 @@
 
 import codecs
 import json
-<<<<<<< HEAD
 from os import path
-=======
-import tarfile
-import tempfile
->>>>>>> ccc1cbfe
 import warnings
 from collections import OrderedDict
 from os import path
 
 import numpy as np
 
-<<<<<<< HEAD
-from . import schema, sigmf_hash, validate
-from .archive import SigMFArchive, SIGMF_DATASET_EXT, SIGMF_METADATA_EXT, SIGMF_ARCHIVE_EXT, SIGMF_COLLECTION_EXT
-from .sigmffile_collection import AbstractSigMFFileCollection, SigMFFileCollection
-=======
-from . import __specification__, __version__, schema, sigmf_hash, validate
+from . import __specification__, schema, sigmf_hash, validate
 from .archive import SIGMF_ARCHIVE_EXT, SIGMF_COLLECTION_EXT, SIGMF_DATASET_EXT, SIGMF_METADATA_EXT, SigMFArchive
 from .error import SigMFAccessError, SigMFFileError
->>>>>>> ccc1cbfe
+from .sigmffile_collection import AbstractSigMFFileCollection, SigMFFileCollection
 from .utils import dict_merge
 
 
@@ -219,7 +209,6 @@
             self.set_global_info(global_info)
         if data_file is not None:
             self.set_data_file(data_file, skip_checksum=skip_checksum, map_readonly=map_readonly)
-        self.name = name
 
     def __len__(self):
         return self._memmap.shape[0]
