# Copyright: Multiple Authors
#
# This file is part of SigMF. https://github.com/sigmf/sigmf-python
#
# SPDX-License-Identifier: LGPL-3.0-or-later

'''SigMFFile Object'''

from collections import OrderedDict
import codecs
import json
import tarfile
import tempfile
from os import path
import warnings
import numpy as np

from . import __version__, schema, sigmf_hash, validate
from .archive import SigMFArchive, SIGMF_DATASET_EXT, SIGMF_METADATA_EXT, SIGMF_ARCHIVE_EXT, SIGMF_COLLECTION_EXT
from .utils import dict_merge
from .error import SigMFFileError, SigMFAccessError

class SigMFMetafile():
    VALID_KEYS = {}
    def __init__(self):
        self.version = None
        self.schema = None
        self._metadata = None
        self.shape = None

    def __str__(self):
        return self.dumps()

    def __repr__(self):
        return f'SigMFFile({self})'

    def __iter__(self):
        '''special method to iterate through samples'''
        self.iter_position = 0
        return self

    def ordered_metadata(self):
        '''
        Get a nicer representation of _metadata. Will sort keys, but put the
        top-level fields 'global', 'captures', 'annotations' in front.

        Returns
        -------
        ordered_meta : OrderedDict
            Cleaner representation of _metadata with top-level keys correctly
            ordered and the rest of the keys sorted.
        '''
        ordered_meta = OrderedDict()
        for top_key in self.VALID_KEYS.keys():
            assert top_key in self._metadata
            ordered_meta[top_key] = json.loads(json.dumps(self._metadata[top_key], sort_keys=True))
        # If there are other top-level keys, they go later
        # TODO: sort potential `other` top-level keys
        for oth_key, oth_val in self._metadata.items():
            if oth_key not in self.VALID_KEYS.keys():
                ordered_meta[oth_key] = json.loads(json.dumps(oth_val, sort_keys=True))
        return ordered_meta

    def dump(self, filep, pretty=True):
        '''
        Write metadata to a file.

        Parameters
        ----------
        filep : object
            File pointer or something that json.dump() can handle.
        pretty : bool, default True
            When True will write more human-readable output, otherwise will be flat JSON.
        '''
        json.dump(
            self.ordered_metadata(),
            filep,
            indent=4 if pretty else None,
            separators=(',', ': ') if pretty else None,
        )
        filep.write("\n")

    def dumps(self, pretty=True):
        '''
        Get a string representation of the metadata.

        Parameters
        ----------
        pretty : bool, default True
            When True will write more human-readable output, otherwise will be flat JSON.

        Returns
        -------
        string
            String representation of the metadata using json formatter.
        '''
        return json.dumps(
            self.ordered_metadata(),
            indent=4 if pretty else None,
            separators=(',', ': ') if pretty else None,
        )

class SigMFFile(SigMFMetafile):
    START_INDEX_KEY = "core:sample_start"
    LENGTH_INDEX_KEY = "core:sample_count"
    GLOBAL_INDEX_KEY = "core:global_index"
    START_OFFSET_KEY = "core:offset"
    NUM_CHANNELS_KEY = "core:num_channels"
    HASH_KEY = "core:sha512"
    VERSION_KEY = "core:version"
    DATATYPE_KEY = "core:datatype"
    FREQUENCY_KEY = "core:frequency"
    HEADER_BYTES_KEY = "core:header_bytes"
    FLO_KEY = "core:freq_lower_edge"
    FHI_KEY = "core:freq_upper_edge"
    SAMPLE_RATE_KEY = "core:sample_rate"
    COMMENT_KEY = "core:comment"
    DESCRIPTION_KEY = "core:description"
    AUTHOR_KEY = "core:author"
    META_DOI_KEY = "core:meta-doi"
    DATA_DOI_KEY = "core:data-doi"
    GENERATOR_KEY = "core:generator"
    LABEL_KEY = "core:label"
    RECORDER_KEY = "core:recorder"
    LICENSE_KEY = "core:license"
    HW_KEY = "core:hw"
    DATASET_KEY = "core:dataset"
    TRAILING_BYTES_KEY = "core:trailing_bytes"
    METADATA_ONLY_KEY = "core:metadata_only"
    EXTENSIONS_KEY = "core:extensions"
    DATETIME_KEY = "core:datetime"
    LAT_KEY = "core:latitude"
    LON_KEY = "core:longitude"
    UUID_KEY = "core:uuid"
    GEOLOCATION_KEY = "core:geolocation"
    COLLECTION_KEY = "core:collection"
    GLOBAL_KEY = "global"
    CAPTURE_KEY = "captures"
    ANNOTATION_KEY = "annotations"
    VALID_GLOBAL_KEYS = [
        AUTHOR_KEY, COLLECTION_KEY, DATASET_KEY, DATATYPE_KEY, DATA_DOI_KEY, DESCRIPTION_KEY, EXTENSIONS_KEY,
        GEOLOCATION_KEY, HASH_KEY, HW_KEY, LICENSE_KEY, META_DOI_KEY, METADATA_ONLY_KEY, NUM_CHANNELS_KEY, RECORDER_KEY,
        SAMPLE_RATE_KEY, START_OFFSET_KEY, TRAILING_BYTES_KEY, VERSION_KEY
    ]
    VALID_CAPTURE_KEYS = [DATETIME_KEY, FREQUENCY_KEY, HEADER_BYTES_KEY, GLOBAL_INDEX_KEY, START_INDEX_KEY]
    VALID_ANNOTATION_KEYS = [
        COMMENT_KEY, FHI_KEY, FLO_KEY, GENERATOR_KEY, LABEL_KEY, LAT_KEY, LENGTH_INDEX_KEY, LON_KEY, START_INDEX_KEY,
        UUID_KEY
    ]
    VALID_KEYS = {GLOBAL_KEY: VALID_GLOBAL_KEYS, CAPTURE_KEY: VALID_CAPTURE_KEYS, ANNOTATION_KEY: VALID_ANNOTATION_KEYS}

    def __init__(self,
                 name,
                 metadata=None,
                 data_file=None,
                 global_info=None,
                 skip_checksum=False,
                 map_readonly=True):
        '''
        API for SigMF I/O

        Parameters
        ----------
        name: Name used for directory and filenames if archived.
                     For example, given `name=archive1`, then passing this
                     sigmffile to SigMFArchive will add the following files
                     to the archive:
                        - archive1/
                          - archive1.sigmf-meta
                          - archive1.sigmf-data
        metadata: str or dict, optional
            Metadata for associated dataset.
        data_file: str, optional
            Path to associated dataset.
        global_info: dict, optional
            Set global field shortcut if creating new object.
        skip_checksum: bool, default False
            When True will skip calculating hash on data_file (if present) to check against metadata.
        map_readonly: bool, default True
            Indicates whether assignments on the numpy.memmap are allowed.
        '''
        super(SigMFFile, self).__init__()
        self.data_file = None
        self.sample_count = 0
        self._memmap = None
        self.is_complex_data = False  # numpy.iscomplexobj(self._memmap) is not adequate for fixed-point complex case

        if metadata is None:
            self._metadata = {self.GLOBAL_KEY:{}, self.CAPTURE_KEY:[], self.ANNOTATION_KEY:[]}
            self._metadata[self.GLOBAL_KEY][self.NUM_CHANNELS_KEY] = 1
            self._metadata[self.GLOBAL_KEY][self.VERSION_KEY] = __version__
        elif isinstance(metadata, dict):
            self._metadata = metadata
        else:
            self._metadata = json.loads(metadata)
        if global_info is not None:
            self.set_global_info(global_info)
        if data_file is not None:
<<<<<<< HEAD
            self.set_data_file(data_file, skip_checksum, map_readonly=map_readonly)
        self.name = name
=======
            self.set_data_file(data_file, skip_checksum=skip_checksum, map_readonly=map_readonly)
>>>>>>> 0578961f

    def __len__(self):
        return self._memmap.shape[0]

    def __next__(self):
        '''get next batch of samples'''
        if self.iter_position < len(self):
            # normal batch
            value = self.read_samples(start_index=self.iter_position, count=1)
            self.iter_position += 1
            return value

        else:
            # no more data
            raise StopIteration

    def __getitem__(self, sli):
        a = self._memmap[sli] # matches behavior of numpy.ndarray.__getitem__()
        if self._return_type is not None:
            # is_fixed_point and is_complex
            if self._memmap.ndim == 2:
                # num_channels==1
                a = a[:,0].astype(self._return_type) + 1.j * a[:,1].astype(self._return_type)
            elif self._memmap.ndim == 3:
                # num_channels>1
                a = a[:,:,0].astype(self._return_type) + 1.j * a[:,:,1].astype(self._return_type)
            else:
                raise ValueError("unhandled ndim in SigMFFile.__getitem__(); this shouldn't happen")
        return a

    def __eq__(self, other):
        """Define equality between two `SigMFFile`s.

        Rely on the `core:sha512` value in the metadata to decide whether
        `data_file` is the same since the same sigmf archive could be extracted
        twice to two different temp directories and the SigMFFiles should still
        be equivalent.

        """
        if isinstance(other, SigMFFile):
            return self._metadata == other._metadata

        return False

    def _get_start_offset(self):
        """
        Return the offset of the first sample.
        """
        return self.get_global_field(self.START_OFFSET_KEY, 0)

    def get_num_channels(self):
        '''Returns integer number of channels if present, otherwise 1'''
        return self.get_global_field(self.NUM_CHANNELS_KEY, 1)

    def _is_conforming_dataset(self):
        """
        Returns `True` if the dataset is conforming to SigMF, `False` otherwise

        The dataset is non-conforming if the datafile contains non-sample bytes
        which means global trailing_bytes field is zero or not set, all captures
        `header_bytes` fields are zero or not set. Because we do not necessarily
        know the filename no means of verifying the meta/data filename roots
        match, but this will also check that a data file exists.
        """
        if self.get_global_field(self.TRAILING_BYTES_KEY, 0):
            return False
        for capture in self.get_captures():
            # check for any non-zero `header_bytes` fields in captures segments
            if capture.get(self.HEADER_BYTES_KEY, 0):
                return False
        if not path.isfile(self.data_file):
            return False
        # if we get here, the file exists and is conforming
        return True

    def get_schema(self):
        """
        Return a schema object valid for the current metadata
        """
        current_metadata_version = self.get_global_info().get(self.VERSION_KEY)
        if self.version != current_metadata_version or self.schema is None:
            self.version = current_metadata_version
            self.schema = schema.get_schema(self.version)
        assert isinstance(self.schema, dict)
        return self.schema

    def set_global_info(self, new_global):
        """
        Overwrite the global info with a new dictionary.
        """
        self._metadata[self.GLOBAL_KEY] = new_global.copy()

    def get_global_info(self):
        """
        Returns a dictionary with all the global info.
        """
        try:
            return self._metadata.get(self.GLOBAL_KEY, {})
        except AttributeError:
            return {}

    def set_global_field(self, key, value):
        """
        Inserts a value into the global field.
        """
        self._metadata[self.GLOBAL_KEY][key] = value

    def get_global_field(self, key, default=None):
        """
        Return a field from the global info, or default if the field is not set.
        """
        return self._metadata[self.GLOBAL_KEY].get(key, default)

    def add_capture(self, start_index, metadata=None):
        """
        Insert capture info for sample starting at start_index.
        If there is already capture info for this index, metadata will be merged
        with the existing metadata, overwriting keys if they were previously set.
        """
        assert start_index >= self._get_start_offset()
        capture_list = self._metadata[self.CAPTURE_KEY]
        new_capture = metadata or {}
        new_capture[self.START_INDEX_KEY] = start_index
        # merge if capture exists
        merged = False
        for existing_capture in self._metadata[self.CAPTURE_KEY]:
            if existing_capture[self.START_INDEX_KEY] == start_index:
                existing_capture = dict_merge(existing_capture, new_capture)
                merged = True
        if not merged:
            capture_list += [new_capture]
        # sort captures by start_index
        self._metadata[self.CAPTURE_KEY] = sorted(
            capture_list,
            key=lambda item: item[self.START_INDEX_KEY]
        )

    def get_captures(self):
        """
        Returns a list of dictionaries representing all captures.
        """
        return [
            x for x in self._metadata.get(self.CAPTURE_KEY, [])
        ]

    def get_capture_info(self, index):
        """
        Returns a dictionary containing all the capture information at sample
        'index'.
        """
        assert index >= self._get_start_offset()
        captures = self._metadata.get(self.CAPTURE_KEY, [])
        assert len(captures) > 0
        cap_info = captures[0]
        for capture in captures:
            if capture[self.START_INDEX_KEY] > index:
                break
            cap_info = capture
        return cap_info

    def get_capture_start(self, index):
        """
        Returns a the start sample index of a given capture, will raise
        SigMFAccessError if this field is missing.
        """
        start = self.get_captures()[index].get(self.START_INDEX_KEY)
        if start is None:
            raise SigMFAccessError("Capture {} does not have required {} key".format(index, self.START_INDEX_KEY))
        return start

    def get_capture_byte_boundarys(self, index):
        """
        Returns a tuple of the file byte range in a dataset of a given SigMF
        capture of the form [start, stop). This function works on either
        compliant or noncompliant SigMF Recordings.
        """
        if index >= len(self.get_captures()):
            raise SigMFAccessError("Invalid captures index {} (only {} captures in Recording)".format(index, len(self.get_captures())))

        start_byte = 0
        prev_start_sample = 0
        for ii, capture in enumerate(self.get_captures()):
            start_byte += capture.get(self.HEADER_BYTES_KEY, 0)
            start_byte += (self.get_capture_start(ii) - prev_start_sample) * self.get_sample_size() * self.get_num_channels()
            prev_start_sample = self.get_capture_start(ii)
            if ii >= index:
                break

        end_byte = start_byte
        if index == len(self.get_captures())-1:  # last captures...data is the rest of the file
            end_byte = path.getsize(self.data_file) - self.get_global_field(self.TRAILING_BYTES_KEY, 0)
        else:
            end_byte += (self.get_capture_start(index+1) - self.get_capture_start(index)) * self.get_sample_size() * self.get_num_channels()
        return (start_byte, end_byte)

    def add_annotation(self, start_index, length, metadata=None):
        """
        Insert annotation at start_index with length.
        """
        assert start_index >= self._get_start_offset()
        assert length >= 1
        new_annot = metadata or {}
        new_annot[self.START_INDEX_KEY] = start_index
        new_annot[self.LENGTH_INDEX_KEY] = length

        self._metadata[self.ANNOTATION_KEY] += [new_annot]
        # sort annotations by start_index
        self._metadata[self.ANNOTATION_KEY] = sorted(
            self._metadata[self.ANNOTATION_KEY],
            key=lambda item: item[self.START_INDEX_KEY]
        )

    def get_annotations(self, index=None):
        '''
        Get relevant annotations from metadata.

        Parameters
        ----------
        index : int, default None
            If provided returns all annotations that include this sample index.
            When omitted returns all annotations.

        Returns
        -------
        list of dict
            Each dictionary contains one annotation for the sample at `index`.
        '''
        return [
            x for x in self._metadata.get(self.ANNOTATION_KEY, [])
            if index is None or (x[self.START_INDEX_KEY] <= index
            and x[self.START_INDEX_KEY] + x[self.LENGTH_INDEX_KEY] > index)
        ]

    def get_sample_size(self):
        """
        Determines the size of a sample, in bytes, from the datatype of this set.
        For complex data, a 'sample' includes both the real and imaginary part.
        """
        return dtype_info(self.get_global_field(self.DATATYPE_KEY))['sample_size']

    def _count_samples(self):
        """
        Count, set, and return the total number of samples in the data file.
        If there is no data file but there are annotations, use the end index
        of the final annotation instead. If there are no annotations, use 0.
        For complex data, a 'sample' includes both the real and imaginary part.
        """
        annotations = self.get_annotations()
        if self.data_file is None:
            if len(annotations) > 0:
                sample_count = annotations[-1][self.START_INDEX_KEY] + annotations[-1][self.LENGTH_INDEX_KEY]
            else:
                sample_count = 0
        else:
            header_bytes = sum([c.get(self.HEADER_BYTES_KEY, 0) for c in self.get_captures()])
            file_size = path.getsize(self.data_file) if self.offset_and_size is None else self.offset_and_size[1]
            file_data_size = file_size - self.get_global_field(self.TRAILING_BYTES_KEY, 0) - header_bytes  # bytes
            sample_size = self.get_sample_size() # size of a sample in bytes
            num_channels = self.get_num_channels()
            sample_count = file_data_size // sample_size // num_channels
            if file_data_size % (sample_size * num_channels) != 0:
                warnings.warn(f'File `{self.data_file}` does not contain an integer '
                    'number of samples across channels. It may be invalid data.')
            if len(annotations) > 0 and annotations[-1][self.START_INDEX_KEY] + annotations[-1][self.LENGTH_INDEX_KEY] > sample_count:
                warnings.warn(f'File `{self.data_file}` ends before the final annotation '
                    'in the corresponding SigMF metadata.')
        self.sample_count = sample_count
        return sample_count

    def calculate_hash(self):
        """
        Calculates the hash of the data file and adds it to the global section.
        Also returns a string representation of the hash.
        """
        old_hash = self.get_global_field(self.HASH_KEY)
        if self.data_file is not None:
            new_hash = sigmf_hash.calculate_sha512(self.data_file, offset_and_size=self.offset_and_size)
        else:
            new_hash = sigmf_hash.calculate_sha512(fileobj=self.data_buffer, offset_and_size=self.offset_and_size)
        if old_hash:
            if old_hash != new_hash:
                raise SigMFFileError('Calculated file hash does not match associated metadata.')

        self.set_global_field(self.HASH_KEY, new_hash)
        return new_hash

    def set_data_file(self, data_file=None, data_buffer=None, skip_checksum=False, offset=0, size_bytes=None, map_readonly=True):
        """
        Set the datafile path, then recalculate sample count. If not skipped,
        update the hash and return the hash string.
        """
        if self.get_global_field(self.DATATYPE_KEY) is None:
            raise SigMFFileError("Error setting data file, the DATATYPE_KEY must be set in the global metadata first.")

        self.data_file = data_file
        self.data_buffer = data_buffer
        self.offset_and_size = None if (offset == 0 and size_bytes is None) else (offset, size_bytes)
        self._count_samples()

        dtype = dtype_info(self.get_global_field(self.DATATYPE_KEY))
        self.is_complex_data = dtype['is_complex']
        num_channels = self.get_num_channels()
        self.ndim = 1 if (num_channels < 2) else 2

        complex_int_separates = dtype['is_complex'] and dtype['is_fixedpoint']
        mapped_dtype_size = dtype['component_size'] if complex_int_separates else dtype['sample_size']
        mapped_length = None if size_bytes is None else size_bytes // mapped_dtype_size
        mapped_reshape = (-1,)  # we can't use -1 in mapped_length ...
        if num_channels > 1:
            mapped_reshape = mapped_reshape + (num_channels,)
        if complex_int_separates:
            # There is no corresponding numpy type, so we'll have to add another axis, with length of 2
            mapped_reshape = mapped_reshape + (2,)
        self._return_type = dtype['memmap_convert_type']
        common_args = {'dtype': dtype['memmap_map_type'], 'offset': offset}
        try:
            if self.data_file is not None:
                open_mode = 'r' if map_readonly else 'r+'
                memmap_shape = None if mapped_length is None else (mapped_length,)
                raveled = np.memmap(self.data_file, mode=open_mode, shape=memmap_shape, **common_args)
            elif self.data_buffer is not None:
                buffer_count = -1 if mapped_length is None else mapped_length
                raveled = np.frombuffer(self.data_buffer.getbuffer(), count=buffer_count, **common_args)
            else:
                raise ValueError('In sigmffile.set_data_file(), either data_file or data_buffer must be not None')
        except:  # TODO include likely exceptions here
            warnings.warn('Failed to create data array from memory-map-file or buffer!')
        else:
            self._memmap = raveled.reshape(mapped_reshape)
            self.shape = self._memmap.shape if (self._return_type is None) else self._memmap.shape[:-1]

        if skip_checksum:
            return None
        return self.calculate_hash()

    def validate(self):
        """
        Check schema and throw error if issue.
        """
        version = self.get_global_field(self.VERSION_KEY)
        validate.validate(self._metadata, self.get_schema())

    def archive(self, file_path=None, fileobj=None):
        """Dump contents to SigMF archive format.

        `file_path` is passed to SigMFArchive `path` and `fileobj` is passed to
        SigMFArchive `fileobj`.

        """
        if file_path is None:
            file_path = self.name

        archive = SigMFArchive(self, path=file_path, fileobj=fileobj)
        return archive.path

    def tofile(self, file_path, pretty=True, toarchive=False, skip_validate=False):
        '''
        Write metadata file or full archive containing metadata & dataset.

        Parameters
        ----------
        file_path : string
            Location to save.
        pretty : bool, default True
            When True will write more human-readable output, otherwise will be flat JSON.
        toarchive : bool, default False
            If True will write both dataset & metadata into SigMF archive format as a single `tar` file.
            If False will only write metadata to `sigmf-meta`.
        '''
        if not skip_validate:
            self.validate()
        fns = get_sigmf_filenames(file_path)
        if toarchive:
            self.archive(fns['archive_fn'])
        else:
            with open(fns['meta_fn'], 'w') as fp:
                self.dump(fp, pretty=pretty)

    def read_samples_in_capture(self, index=0, autoscale=True):
        '''
        Reads samples from the specified captures segment in its entirety.

        Parameters
        ----------
        index : int, default 0
            Captures segment to read samples from.
        autoscale : bool, default True
            If dataset is in a fixed-point representation, scale samples from (min, max) to (-1.0, 1.0)

        Returns
        -------
        data : ndarray
            Samples are returned as an array of float or complex, with number of dimensions equal to NUM_CHANNELS_KEY.
        '''
        cb = self.get_capture_byte_boundarys(index)
        if (cb[1] - cb[0]) % (self.get_sample_size() * self.get_num_channels()):
            warnings.warn(f'Capture `{index}` in `{self.data_file}` does not contain '
                    'an integer number of samples across channels. It may be invalid.')

        return self._read_datafile(cb[0], (cb[1] - cb[0]) // self.get_sample_size(), autoscale, False)

    def read_samples(self, start_index=0, count=-1, autoscale=True, raw_components=False):
        '''
        Reads the specified number of samples starting at the specified index from the associated data file.

        Parameters
        ----------
        start_index : int, default 0
            Starting sample index from which to read.
        count : int, default -1
            Number of samples to read. -1 will read whole file.
        autoscale : bool, default True
            If dataset is in a fixed-point representation, scale samples from (min, max) to (-1.0, 1.0)
        raw_components : bool, default False
            If True read and return the sample components (individual I & Q for complex, samples for real)
            with no conversions or interleaved channels.

        Returns
        -------
        data : ndarray
            Samples are returned as an array of float or complex, with number of dimensions equal to NUM_CHANNELS_KEY.
        '''
        if count == 0:
            raise IOError('Number of samples must be greater than zero, or -1 for all samples.')
        elif start_index + count > self.sample_count:
            raise IOError("Cannot read beyond EOF.")
        if self.data_file is None:
            if self.get_global_field(self.METADATA_ONLY_KEY, False):
                # only if data_file is `None` allows access to dynamically generated datsets
                raise SigMFFileError("Cannot read samples from a metadata only distribution.")
            else:
                raise SigMFFileError("No signal data file has been associated with the metadata.")
        first_byte = start_index * self.get_sample_size() * self.get_num_channels()

        if not self._is_conforming_dataset():
            warnings.warn(f'Recording dataset appears non-compliant, resulting data may be erroneous')
        return self._read_datafile(first_byte,
                                   count * self.get_num_channels(),
                                   autoscale,
                                   raw_components)

    def _read_datafile(self, first_byte, nitems, autoscale, raw_components):
        '''
        internal function for reading samples from datafile
        '''
        dtype = dtype_info(self.get_global_field(self.DATATYPE_KEY))
        self.is_complex_data = dtype['is_complex']
        is_fixedpoint_data = dtype['is_fixedpoint']
        is_unsigned_data = dtype['is_unsigned']
        data_type_in = dtype['sample_dtype']
        component_type_in = dtype['component_dtype']
        component_size = dtype['component_size']

        data_type_out = np.dtype("f4") if not self.is_complex_data else np.dtype("f4, f4")
        num_channels = self.get_num_channels()

        fp = open(self.data_file, "rb")
        fp.seek(first_byte, 0)
        data = np.fromfile(fp, dtype=data_type_in, count=nitems)
        if num_channels != 1:
            # return reshaped view for num_channels
            # first dimension will be double size if `is_complex_data`
            data = data.reshape(data.shape[0] // num_channels, num_channels)
        if not raw_components:
            data = data.astype(data_type_out)
            if autoscale and is_fixedpoint_data:
                data = data.view(np.dtype("f4"))
                if is_unsigned_data:
                    data -= 2**(component_size*8-1)
                data *= 2**-(component_size*8-1)
                data = data.view(data_type_out)
            if self.is_complex_data:
                data = data.view(np.complex64)
        else:
            data = data.view(component_type_in)

        fp.close()
        return data


class SigMFCollection(SigMFMetafile):
    VERSION_KEY = "core:version"
    DESCRIPTION_KEY = "core:description"
    AUTHOR_KEY = "core:author"
    COLLECTION_DOI_KEY = "core:collection_doi"
    LICENSE_KEY = "core:license"
    EXTENSIONS_KEY = "core:extensions"
    STREAMS_KEY = "core:streams"
    COLLECTION_KEY = "collection"
    VALID_COLLECTION_KEYS = [
        AUTHOR_KEY, COLLECTION_DOI_KEY, DESCRIPTION_KEY, EXTENSIONS_KEY, LICENSE_KEY, STREAMS_KEY, VERSION_KEY
    ]
    VALID_KEYS = {COLLECTION_KEY: VALID_COLLECTION_KEYS}

    def __init__(self, metafiles=None, metadata=None, skip_checksums=False):
        """Create a SigMF Collection object.

        Parameters:

        metafiles -- A list of SigMF metadata filenames objects comprising the Collection,
                    there must be at least one file. If the files do not exist, this will
                    raise a SigMFFileError.

        metadata  -- collection metadata to use, if not provided this will populate a
                    minimal set of default metadata. The core:streams field will be
                    regenerated automatically
        """
        super(SigMFCollection, self).__init__()
        self.skip_checksums = skip_checksums

        if metadata is None:
            self._metadata = {self.COLLECTION_KEY:{}}
            self._metadata[self.COLLECTION_KEY][self.VERSION_KEY] = __version__
            self._metadata[self.COLLECTION_KEY][self.STREAMS_KEY] = []
        elif isinstance(metadata, dict):
            self._metadata = metadata
        else:
            self._metadata = json.loads(metadata)

        if metafiles is None:
            self.metafiles = []
        else:
            self.set_streams(metafiles)

        if not self.skip_checksums:
            self.verify_stream_hashes()

    def __len__(self):
        '''
        the length of a collection is the number of streams
        '''
        return len(self.get_stream_names())

    def __eq__(self, other):
        """Define equality between two `SigMFCollections's by comparing
        metadata.
        """
        if isinstance(other, SigMFCollection):
            return self._metadata == other._metadata

        return False

    def verify_stream_hashes(self):
        '''
        compares the stream hashes in the collection metadata to the metadata files
        '''
        streams = self.get_collection_field(self.STREAMS_KEY, [])
        for stream in streams:
            old_hash = stream.get('hash')
            metafile_name = get_sigmf_filenames(stream.get('name'))['meta_fn']
            if path.isfile(metafile_name):
                new_hash = sigmf_hash.calculate_sha512(filename=metafile_name)
                if old_hash != new_hash:
                    raise SigMFFileError(f'Calculated file hash for {metafile_name} does not match collection metadata.')

    def set_streams(self, metafiles):
        '''
        configures the collection `core:streams` field from the specified list of metafiles
        '''
        self.metafiles = metafiles
        streams = []
        for metafile in self.metafiles:
            if metafile.endswith('.sigmf-meta') and path.isfile(metafile):
                stream = {
                    "name": get_sigmf_filenames(metafile)['base_fn'],
                    "hash": sigmf_hash.calculate_sha512(filename=metafile)
                }
                streams.append(stream)
            else:
                raise SigMFFileError(f'Specifed stream file {metafile} is not a valid SigMF Metadata file')
        self.set_collection_field(self.STREAMS_KEY, streams)

    def get_stream_names(self):
        '''
        returns a list of `name` object(s) from the `collection` level `core:streams` metadata
        '''
        return [s.get('name') for s in self.get_collection_field(self.STREAMS_KEY, [])]

    def set_collection_info(self, new_collection):
        """
        Overwrite the collection info with a new dictionary.
        """
        self._metadata[self.COLLECTION_KEY] = new_collection.copy()

    def get_collection_info(self):
        """
        Returns a dictionary with all the collection info.
        """
        try:
            return self._metadata.get(self.COLLECTION_KEY, {})
        except AttributeError:
            return {}

    def set_collection_field(self, key, value):
        """
        Inserts a value into the collection field.
        """
        self._metadata[self.COLLECTION_KEY][key] = value

    def get_collection_field(self, key, default=None):
        """
        Return a field from the collection info, or default if the field is not set.
        """
        return self._metadata[self.COLLECTION_KEY].get(key, default)

    def archive(self, file_path=None, fileobj=None):
        """Dump contents to SigMF archive format.

        `file_path` is passed to SigMFArchive `path` and `fileobj` is passed to
        SigMFArchive `fileobj`.

        """

        sigmffiles = []
        for name in self.get_stream_names():
            sigmffile = self.get_SigMFFile(name)
            sigmffiles.append(sigmffile)
        archive = SigMFArchive(sigmffiles, self, file_path, fileobj)
        return archive.path

    def tofile(self, file_path, pretty=True, toarchive=False):
        '''
        Write metadata file or create archive.

        Parameters
        ----------
        file_path : string
            Location to save.
        pretty : bool, default True
            When True will write more human-readable output, otherwise will be flat JSON.
        toarchive : bool, default False
            If True, create an archive from the collection file and recordings
            instead of creating collection metadata file.
        '''
        fns = get_sigmf_filenames(file_path)
        if toarchive:
            self.archive(fns['archive_fn'])
        else:
            with open(fns['collection_fn'], 'w') as fp:
                self.dump(fp, pretty=pretty)

    def get_SigMFFile(self, stream_name=None, stream_index=None):
        '''
        Returns the SigMFFile instance of the specified stream if it exists
        '''
        metafile = None
        if stream_name is not None:
            if stream_name in self.get_stream_names():
                metafile = stream_name + '.sigmf_meta'
        if stream_index is not None and stream_index < self.__len__():
            metafile = self.get_stream_names()[stream_index] + '.sigmf_meta'

        if metafile is not None:
            return fromfile(metafile, skip_checksum=self.skip_checksums)

def dtype_info(datatype):
    """
    Parses a datatype string conforming to the SigMF spec and returns a dict
    of values describing the format.

    Keyword arguments:
    datatype -- a SigMF-compliant datatype string
    """
    if datatype is None:
        raise SigMFFileError("Invalid datatype 'None'.")
    output_info = {}
    dtype = datatype.lower()

    is_unsigned_data = "u" in datatype
    is_complex_data = "c" in datatype
    is_fixedpoint_data = "f" not in datatype

    dtype = datatype.lower().split("_")

    byte_order = ""
    if len(dtype) == 2:
        if dtype[1][0] == "l":
            byte_order = "<"
        elif dtype[1][0] == "b":
            byte_order = ">"
        else:
            raise SigMFFileError("Unrecognized endianness specifier: '{}'".format(dtype[1]))
    dtype = dtype[0]
    if "64" in dtype:
        sample_size = 8
    elif "32" in dtype:
        sample_size = 4
    elif "16" in dtype:
        sample_size = 2
    elif "8" in dtype:
        sample_size = 1
    else:
        raise SigMFFileError("Unrecognized datatype: '{}'".format(dtype))
    component_size = sample_size
    if is_complex_data:
        sample_size *= 2
    sample_size = int(sample_size)

    data_type_str = byte_order
    data_type_str += "f" if not is_fixedpoint_data else "u" if is_unsigned_data else "i"
    data_type_str += str(component_size)

    memmap_convert_type = None
    if is_complex_data:
        data_type_str = ','.join((data_type_str, data_type_str))
        memmap_map_type = byte_order
        if is_fixedpoint_data:
            memmap_map_type += ("u" if is_unsigned_data else "i") + str(component_size)
            memmap_convert_type = byte_order + "c8"
        else:
            memmap_map_type += "c" + str(sample_size)
    else:
        memmap_map_type = data_type_str

    data_type_in = np.dtype(data_type_str)
    output_info['sample_dtype'] = data_type_in
    output_info['component_dtype'] = data_type_in['f0'] if is_complex_data else data_type_in
    output_info['sample_size'] = sample_size
    output_info['component_size'] = component_size
    output_info['is_complex'] = is_complex_data
    output_info['is_unsigned'] = is_unsigned_data
    output_info['is_fixedpoint'] = is_fixedpoint_data
    output_info['memmap_map_type'] = memmap_map_type
    output_info['memmap_convert_type'] = memmap_convert_type
    return output_info


def get_dataset_filename_from_metadata(meta_fn, metadata=None):
    '''
    Parse provided metadata and return the expected data filename. In the case of
    a metadata only distribution, or if the file does not exist, this will return
    'None'. The priority for conflicting:
      1. The file named <METAFILE_BASENAME>.sigmf-meta if it exists
      2. The file in the `core:dataset` field (Non-Compliant Dataset) if it exists
      3. None (may be a metadata only distribution)
    '''
    compliant_data_fn = get_sigmf_filenames(meta_fn)['data_fn']
    noncompliant_data_fn = metadata['global'].get("core:dataset", None)

    if path.isfile(compliant_data_fn):
        if noncompliant_data_fn:
            warnings.warn(f'Compliant Dataset `{compliant_data_fn}` exists but '
                    f'"core:dataset" is also defined; using `{compliant_data_fn}`')
        return compliant_data_fn

    elif noncompliant_data_fn:
        if path.isfile(noncompliant_data_fn):
            if metadata['global'].get("core:metadata_only", False):
                warnings.warn('Schema defines "core:dataset" but "core:meatadata_only" '
                        f'also exists; using `{noncompliant_data_fn}`')
            return noncompliant_data_fn
        else:
            warnings.warn(f'Non-Compliant Dataset `{noncompliant_data_fn}` is specified '
                    'in "core:dataset" but does not exist!')

    return None


def fromarchive(archive_path, dir=None):
    """Extract an archive and return containing SigMFFiles and SigMFCollection.

    The `dir` parameter is no longer used as this function has been changed to
    access SigMF archives without extracting them.
    """
    from .archivereader import SigMFArchiveReader
    reader = SigMFArchiveReader(archive_path)
    sigmffiles = reader.sigmffiles
    sigmffile_ret = None
    if len(sigmffiles) == 1:
        sigmffile_ret = sigmffiles[0]
    else:
        sigmffile_ret = sigmffiles
    if reader.collection:
        return sigmffile_ret, reader.collection
    else:
        return sigmffile_ret


def fromfile(filename, skip_checksum=False):
    '''
    Creates and returns a SigMFFile or SigMFCollection instance with metadata
    loaded from the specified file. The filename may be that of either a
    sigmf-meta file, a sigmf-data file, a sigmf-collection file, or a sigmf
    archive.

    Parameters
    ----------
    filename: str
        Path for SigMF Metadata, Dataset, Archive or Collection (with or without extension).
    skip_checksum: bool, default False
        When True will not read entire dataset to caculate hash.

    Returns
    -------
    object
        SigMFFile object with dataset & metadata or a SigMFCollection depending on the type of file
    '''
    fns = get_sigmf_filenames(filename)
    meta_fn = fns['meta_fn']
    archive_fn = fns['archive_fn']
    collection_fn = fns['collection_fn']

    if (filename.lower().endswith(SIGMF_ARCHIVE_EXT) or not path.isfile(meta_fn)) and path.isfile(archive_fn):
        return fromarchive(archive_fn)

    if (filename.lower().endswith(SIGMF_COLLECTION_EXT) or not path.isfile(meta_fn)) and path.isfile(collection_fn):
        collection_fp = open(collection_fn, "rb")
        bytestream_reader = codecs.getreader("utf-8")
        mdfile_reader = bytestream_reader(collection_fp)
        metadata = json.load(mdfile_reader)
        collection_fp.close()

        return SigMFCollection(metadata=metadata, skip_checksums=skip_checksum)

    else:
        meta_fp = open(meta_fn, "rb")
        bytestream_reader = codecs.getreader("utf-8")
        mdfile_reader = bytestream_reader(meta_fp)
        metadata = json.load(mdfile_reader)
        meta_fp.close()

        data_fn = get_dataset_filename_from_metadata(meta_fn, metadata)
        return SigMFFile(name=fns['base_fn'],
                         metadata=metadata,
                         data_file=data_fn,
                         skip_checksum=skip_checksum)


def get_sigmf_filenames(filename):
    """
    Safely returns a set of SigMF file paths given an input filename.
    Returned as dict with 'data_fn', 'meta_fn', and 'archive_fn' as keys.

    Keyword arguments:
    filename -- the SigMF filename
    """
    filename = path.splitext(filename)[0]
    return {'base_fn': filename,
            'data_fn': filename+SIGMF_DATASET_EXT,
            'meta_fn': filename+SIGMF_METADATA_EXT,
            'archive_fn': filename+SIGMF_ARCHIVE_EXT,
            'collection_fn': filename+SIGMF_COLLECTION_EXT}<|MERGE_RESOLUTION|>--- conflicted
+++ resolved
@@ -196,12 +196,8 @@
         if global_info is not None:
             self.set_global_info(global_info)
         if data_file is not None:
-<<<<<<< HEAD
-            self.set_data_file(data_file, skip_checksum, map_readonly=map_readonly)
+            self.set_data_file(data_file, skip_checksum=skip_checksum, map_readonly=map_readonly)
         self.name = name
-=======
-            self.set_data_file(data_file, skip_checksum=skip_checksum, map_readonly=map_readonly)
->>>>>>> 0578961f
 
     def __len__(self):
         return self._memmap.shape[0]
