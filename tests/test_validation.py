# Copyright: Multiple Authors
#
# This file is part of sigmf-python. https://github.com/sigmf/sigmf-python
#
# SPDX-License-Identifier: LGPL-3.0-or-later

"""Tests for Validator"""

import tempfile
import unittest

from jsonschema.exceptions import ValidationError

import sigmf
from sigmf import SigMFFile

<<<<<<< HEAD
from jsonschema.exceptions import ValidationError

from .testdata import TEST_FLOAT32_DATA_1, TEST_METADATA_1


def test_valid_data():
    '''assure the supplied metadata is OK'''
    invalid_metadata = dict(TEST_METADATA_1)
    SigMFFile("test", TEST_METADATA_1).validate()

=======
from .testdata import TEST_FLOAT32_DATA, TEST_METADATA


def test_valid_data():
    """assure the supplied metadata is OK"""
    invalid_metadata = dict(TEST_METADATA)
    SigMFFile(TEST_METADATA).validate()
>>>>>>> ccc1cbfe


class FailingCases(unittest.TestCase):
    """Cases where the validator should throw an exception."""

    def setUp(self):
        self.metadata = dict(TEST_METADATA_1)

    def test_no_version(self):
        """core:version must be present"""
        del self.metadata[SigMFFile.GLOBAL_KEY][SigMFFile.VERSION_KEY]
        with self.assertRaises(ValidationError):
            SigMFFile(self.metadata).validate()

    def test_extra_top_level_key(self):
        """no extra keys allowed on the top level"""
        self.metadata["extra"] = 0
        with self.assertRaises(ValidationError):
            SigMFFile("test", self.metadata).validate()

<<<<<<< HEAD
    def test_invalid_label(self):
        '''label must be less than 20 chars'''
        self.metadata[SigMFFile.ANNOTATION_KEY][0][SigMFFile.LABEL_KEY] = 'a' * 21
=======
    def test_extra_top_level_key(self):
        """label must be less than 20 chars"""
        self.metadata[SigMFFile.ANNOTATION_KEY][0][SigMFFile.LABEL_KEY] = "a" * 21
>>>>>>> ccc1cbfe
        with self.assertRaises(ValidationError):
            SigMFFile("test", self.metadata).validate()

    def test_invalid_type(self):
        """license key must be string"""
        self.metadata[SigMFFile.GLOBAL_KEY][SigMFFile.LICENSE_KEY] = 1
        with self.assertRaises(ValidationError):
            SigMFFile("test", self.metadata).validate()

    def test_invalid_capture_order(self):
        """metadata must have captures in order"""
        self.metadata[SigMFFile.CAPTURE_KEY] = [{SigMFFile.START_INDEX_KEY: 10}, {SigMFFile.START_INDEX_KEY: 9}]
        with self.assertRaises(ValidationError):
            SigMFFile("test", self.metadata).validate()

    def test_invalid_annotation_order(self):
        """metadata must have annotations in order"""
        self.metadata[SigMFFile.ANNOTATION_KEY] = [
            {
                SigMFFile.START_INDEX_KEY: 2,
                SigMFFile.LENGTH_INDEX_KEY: 120000,
            },
            {
                SigMFFile.START_INDEX_KEY: 1,
                SigMFFile.LENGTH_INDEX_KEY: 120000,
            },
        ]
        with self.assertRaises(ValidationError):
            SigMFFile("test", self.metadata).validate()

    def test_annotation_without_sample_count(self):
<<<<<<< HEAD
        '''annotation without length should be accepted'''
        self.metadata[SigMFFile.ANNOTATION_KEY] = [
            {
                SigMFFile.START_INDEX_KEY: 2
            }
        ]
        SigMFFile("test", self.metadata).validate()
=======
        """annotation without length should be accepted"""
        self.metadata[SigMFFile.ANNOTATION_KEY] = [{SigMFFile.START_INDEX_KEY: 2}]
        SigMFFile(self.metadata).validate()
>>>>>>> ccc1cbfe

    def test_invalid_hash(self):
        _, temp_path = tempfile.mkstemp()
<<<<<<< HEAD
        TEST_FLOAT32_DATA_1.tofile(temp_path)
        self.metadata[SigMFFile.GLOBAL_KEY][SigMFFile.HASH_KEY] = 'derp'
=======
        TEST_FLOAT32_DATA.tofile(temp_path)
        self.metadata[SigMFFile.GLOBAL_KEY][SigMFFile.HASH_KEY] = "derp"
>>>>>>> ccc1cbfe
        with self.assertRaises(sigmf.error.SigMFFileError):
            SigMFFile(name="test", metadata=self.metadata, data_file=temp_path)<|MERGE_RESOLUTION|>--- conflicted
+++ resolved
@@ -14,26 +14,16 @@
 import sigmf
 from sigmf import SigMFFile
 
-<<<<<<< HEAD
-from jsonschema.exceptions import ValidationError
 
 from .testdata import TEST_FLOAT32_DATA_1, TEST_METADATA_1
 
 
 def test_valid_data():
-    '''assure the supplied metadata is OK'''
+    """assure the supplied metadata is OK"""
     invalid_metadata = dict(TEST_METADATA_1)
     SigMFFile("test", TEST_METADATA_1).validate()
 
-=======
-from .testdata import TEST_FLOAT32_DATA, TEST_METADATA
 
-
-def test_valid_data():
-    """assure the supplied metadata is OK"""
-    invalid_metadata = dict(TEST_METADATA)
-    SigMFFile(TEST_METADATA).validate()
->>>>>>> ccc1cbfe
 
 
 class FailingCases(unittest.TestCase):
@@ -54,15 +44,9 @@
         with self.assertRaises(ValidationError):
             SigMFFile("test", self.metadata).validate()
 
-<<<<<<< HEAD
     def test_invalid_label(self):
         '''label must be less than 20 chars'''
         self.metadata[SigMFFile.ANNOTATION_KEY][0][SigMFFile.LABEL_KEY] = 'a' * 21
-=======
-    def test_extra_top_level_key(self):
-        """label must be less than 20 chars"""
-        self.metadata[SigMFFile.ANNOTATION_KEY][0][SigMFFile.LABEL_KEY] = "a" * 21
->>>>>>> ccc1cbfe
         with self.assertRaises(ValidationError):
             SigMFFile("test", self.metadata).validate()
 
@@ -94,28 +78,13 @@
             SigMFFile("test", self.metadata).validate()
 
     def test_annotation_without_sample_count(self):
-<<<<<<< HEAD
-        '''annotation without length should be accepted'''
-        self.metadata[SigMFFile.ANNOTATION_KEY] = [
-            {
-                SigMFFile.START_INDEX_KEY: 2
-            }
-        ]
-        SigMFFile("test", self.metadata).validate()
-=======
         """annotation without length should be accepted"""
         self.metadata[SigMFFile.ANNOTATION_KEY] = [{SigMFFile.START_INDEX_KEY: 2}]
-        SigMFFile(self.metadata).validate()
->>>>>>> ccc1cbfe
+        SigMFFile("test", self.metadata).validate()
 
     def test_invalid_hash(self):
         _, temp_path = tempfile.mkstemp()
-<<<<<<< HEAD
         TEST_FLOAT32_DATA_1.tofile(temp_path)
-        self.metadata[SigMFFile.GLOBAL_KEY][SigMFFile.HASH_KEY] = 'derp'
-=======
-        TEST_FLOAT32_DATA.tofile(temp_path)
         self.metadata[SigMFFile.GLOBAL_KEY][SigMFFile.HASH_KEY] = "derp"
->>>>>>> ccc1cbfe
         with self.assertRaises(sigmf.error.SigMFFileError):
             SigMFFile(name="test", metadata=self.metadata, data_file=temp_path)