<<<<<<< HEAD
import os
import shutil
import tempfile

import numpy as np

from sigmf import SigMFFile, SigMFArchiveReader
from sigmf.archive import SIGMF_METADATA_EXT, SigMFArchive


def test_access_data_without_untar(test_sigmffile):
    global_info = {
            "core:author": "Glen M",
            "core:datatype": "ri16_le",
            "core:license": "https://creativecommons.org/licenses/by-sa/4.0/",
            "core:num_channels": 2,
            "core:sample_rate": 48000,
            "core:version": "1.0.0"
        }
    capture_info = {
            "core:datetime": "2021-06-18T23:17:51.163959Z",
            "core:sample_start": 0
        }

    NUM_ROWS = 5

    for dt in "ri16_le", "ci16_le", "rf32_le", "rf64_le", "cf32_le", "cf64_le":
        global_info["core:datatype"] = dt
        for num_chan in 1,3:
            global_info["core:num_channels"] = num_chan
            base_filename = dt + '_' + str(num_chan)
            archive_filename = base_filename + '.sigmf'

            a = np.arange(NUM_ROWS * num_chan * (2 if 'c' in dt else 1))
            if 'i16' in dt:
                b = a.astype(np.int16)
            elif 'f32' in dt:
                b = a.astype(np.float32)
            elif 'f64' in dt:
                b = a.astype(np.float64)
            else:
                raise ValueError('whoops')

            test_sigmffile.data_file = None
            with tempfile.NamedTemporaryFile() as temp:
                b.tofile(temp.name)
                meta = SigMFFile("test",
                                 data_file=temp.name,
                                 global_info=global_info)
                meta.add_capture(0, metadata=capture_info)
                meta.tofile(archive_filename, toarchive=True)

                archi = SigMFArchiveReader(archive_filename, skip_checksum=True)


def test_extract_single_recording(test_sigmffile):
    with tempfile.NamedTemporaryFile() as tf:
        expected_sigmffile = test_sigmffile
        arch = SigMFArchive(expected_sigmffile, path=tf.name)
        reader = SigMFArchiveReader(arch.path)
        assert len(reader) == 1
        actual_sigmffile = reader[0]
        assert expected_sigmffile == actual_sigmffile


def test_extract_multi_recording(test_sigmffile, test_alternate_sigmffile):
    with tempfile.NamedTemporaryFile() as tf:
        # Create a multi-recording archive
        expected_sigmffiles = [test_sigmffile, test_alternate_sigmffile]
        arch = SigMFArchive(expected_sigmffiles, path=tf.name)
        reader = SigMFArchiveReader(arch.path)
        assert len(reader) == 2
        for expected in expected_sigmffiles:
            assert expected in reader.sigmffiles


def test_archivereader_different_folder(test_sigmffile,
                                        test_alternate_sigmffile):
    try:
        os.makedirs("folder1", exist_ok=True)
        test_sigmffile.name = os.path.join("folder1", "test1")
        os.makedirs("folder2", exist_ok=True)
        test_alternate_sigmffile.name = os.path.join("folder2", "test2")
        meta1_filepath = test_sigmffile.name + SIGMF_METADATA_EXT
        with open(meta1_filepath, "w") as meta_fd:
            test_sigmffile.dump(meta_fd)
        meta2_filepath = test_alternate_sigmffile.name + SIGMF_METADATA_EXT
        with open(meta2_filepath, "w") as meta_fd:
            test_alternate_sigmffile.dump(meta_fd)

        os.makedirs("archive_folder", exist_ok=True)
        archive_path = os.path.join("archive_folder", "test_archive.sigmf")
        input_sigmffiles = [test_sigmffile, test_alternate_sigmffile]
        arch = SigMFArchive(input_sigmffiles, path=archive_path)
        reader = SigMFArchiveReader(arch.path)
        assert len(reader) == 2  # number of SigMFFiles
        for actual_sigmffile in reader:
            assert actual_sigmffile in input_sigmffiles
    finally:
        if os.path.exists(meta1_filepath):
            os.remove(meta1_filepath)
        if os.path.exists(meta2_filepath):
            os.remove(meta2_filepath)
        if os.path.exists(archive_path):
            os.remove(archive_path)
        if os.path.exists("folder1"):
            shutil.rmtree("folder1")
        if os.path.exists("folder2"):
            shutil.rmtree("folder2")
        if os.path.exists("archive_folder"):
            shutil.rmtree("archive_folder")


def test_archivereader_same_folder(test_sigmffile,
                                   test_alternate_sigmffile):
    try:
        os.makedirs("folder1", exist_ok=True)
        test_sigmffile.name = os.path.join("folder1", "test1")
        test_alternate_sigmffile.name = os.path.join("folder1", "test2")
        meta1_filepath = test_sigmffile.name + SIGMF_METADATA_EXT
        with open(meta1_filepath, "w") as meta_fd:
            test_sigmffile.dump(meta_fd)
        meta2_filepath = test_alternate_sigmffile.name + SIGMF_METADATA_EXT
        with open(meta2_filepath, "w") as meta_fd:
            test_alternate_sigmffile.dump(meta_fd)
        archive_path = os.path.join("folder1", "test_archive.sigmf")
        input_sigmffiles = [test_sigmffile, test_alternate_sigmffile]
        arch = SigMFArchive(input_sigmffiles, path=archive_path)
        reader = SigMFArchiveReader(arch.path)
        assert len(reader) == 2  # number of SigMFFiles
        for actual_sigmffile in reader:
            assert actual_sigmffile in input_sigmffiles
    finally:
        if os.path.exists(meta1_filepath):
            os.remove(meta1_filepath)
        if os.path.exists(meta2_filepath):
            os.remove(meta2_filepath)
        if os.path.exists(archive_path):
            os.remove(archive_path)
        if os.path.exists("folder1"):
            shutil.rmtree("folder1")
=======
# Copyright 2023 GNU Radio Foundation
import tempfile
import numpy as np
import unittest

import sigmf
from sigmf import SigMFFile, SigMFArchiveReader


class TestArchiveReader(unittest.TestCase):
    def setUp(self):
        # in order to check shapes we need some positive number of samples to work with
        # number of samples should be lowest common factor of num_channels
        self.raw_count = 16
        self.lut = {
            "i8": np.int8,
            "u8": np.uint8,
            "i16": np.int16,
            "u16": np.uint16,
            "u32": np.uint32,
            "i32": np.int32,
            "f32": np.float32,
            "f64": np.float64,
        }

    def test_access_data_without_untar(self):
        """iterate through datatypes and verify IO is correct"""
        _, temp_path = tempfile.mkstemp()
        _, temp_archive = tempfile.mkstemp(suffix=".sigmf")

        for key, dtype in self.lut.items():
            # for each type of storage
            temp_samples = np.arange(self.raw_count, dtype=dtype)
            temp_samples.tofile(temp_path)
            for num_channels in [1, 4, 8]:
                # for single or 8 channel
                for complex_prefix in ["r", "c"]:
                    # for real or complex
                    target_count = self.raw_count
                    temp_meta = SigMFFile(
                        data_file=temp_path,
                        global_info={
                            SigMFFile.DATATYPE_KEY: f"{complex_prefix}{key}_le",
                            SigMFFile.NUM_CHANNELS_KEY: num_channels,
                        },
                    )
                    temp_meta.tofile(temp_archive, toarchive=True)

                    readback = SigMFArchiveReader(temp_archive)
                    readback_samples = readback[:]

                    if complex_prefix == "c":
                        # complex data will be half as long
                        target_count //= 2
                        self.assertTrue(np.all(np.iscomplex(readback_samples)))
                    if num_channels != 1:
                        # check expected # of channels
                        self.assertEqual(
                            readback_samples.ndim,
                            2,
                            "Mismatch in shape of readback samples.",
                        )
                    target_count //= num_channels

                    self.assertEqual(
                        target_count,
                        temp_meta._count_samples(),
                        "Mismatch in expected metadata length.",
                    )
                    self.assertEqual(
                        target_count,
                        len(readback),
                        "Mismatch in expected readback length",
                    )
>>>>>>> 175109c2
<|MERGE_RESOLUTION|>--- conflicted
+++ resolved
@@ -1,148 +1,8 @@
-<<<<<<< HEAD
+# Copyright 2023 GNU Radio Foundation
 import os
 import shutil
 import tempfile
 
-import numpy as np
-
-from sigmf import SigMFFile, SigMFArchiveReader
-from sigmf.archive import SIGMF_METADATA_EXT, SigMFArchive
-
-
-def test_access_data_without_untar(test_sigmffile):
-    global_info = {
-            "core:author": "Glen M",
-            "core:datatype": "ri16_le",
-            "core:license": "https://creativecommons.org/licenses/by-sa/4.0/",
-            "core:num_channels": 2,
-            "core:sample_rate": 48000,
-            "core:version": "1.0.0"
-        }
-    capture_info = {
-            "core:datetime": "2021-06-18T23:17:51.163959Z",
-            "core:sample_start": 0
-        }
-
-    NUM_ROWS = 5
-
-    for dt in "ri16_le", "ci16_le", "rf32_le", "rf64_le", "cf32_le", "cf64_le":
-        global_info["core:datatype"] = dt
-        for num_chan in 1,3:
-            global_info["core:num_channels"] = num_chan
-            base_filename = dt + '_' + str(num_chan)
-            archive_filename = base_filename + '.sigmf'
-
-            a = np.arange(NUM_ROWS * num_chan * (2 if 'c' in dt else 1))
-            if 'i16' in dt:
-                b = a.astype(np.int16)
-            elif 'f32' in dt:
-                b = a.astype(np.float32)
-            elif 'f64' in dt:
-                b = a.astype(np.float64)
-            else:
-                raise ValueError('whoops')
-
-            test_sigmffile.data_file = None
-            with tempfile.NamedTemporaryFile() as temp:
-                b.tofile(temp.name)
-                meta = SigMFFile("test",
-                                 data_file=temp.name,
-                                 global_info=global_info)
-                meta.add_capture(0, metadata=capture_info)
-                meta.tofile(archive_filename, toarchive=True)
-
-                archi = SigMFArchiveReader(archive_filename, skip_checksum=True)
-
-
-def test_extract_single_recording(test_sigmffile):
-    with tempfile.NamedTemporaryFile() as tf:
-        expected_sigmffile = test_sigmffile
-        arch = SigMFArchive(expected_sigmffile, path=tf.name)
-        reader = SigMFArchiveReader(arch.path)
-        assert len(reader) == 1
-        actual_sigmffile = reader[0]
-        assert expected_sigmffile == actual_sigmffile
-
-
-def test_extract_multi_recording(test_sigmffile, test_alternate_sigmffile):
-    with tempfile.NamedTemporaryFile() as tf:
-        # Create a multi-recording archive
-        expected_sigmffiles = [test_sigmffile, test_alternate_sigmffile]
-        arch = SigMFArchive(expected_sigmffiles, path=tf.name)
-        reader = SigMFArchiveReader(arch.path)
-        assert len(reader) == 2
-        for expected in expected_sigmffiles:
-            assert expected in reader.sigmffiles
-
-
-def test_archivereader_different_folder(test_sigmffile,
-                                        test_alternate_sigmffile):
-    try:
-        os.makedirs("folder1", exist_ok=True)
-        test_sigmffile.name = os.path.join("folder1", "test1")
-        os.makedirs("folder2", exist_ok=True)
-        test_alternate_sigmffile.name = os.path.join("folder2", "test2")
-        meta1_filepath = test_sigmffile.name + SIGMF_METADATA_EXT
-        with open(meta1_filepath, "w") as meta_fd:
-            test_sigmffile.dump(meta_fd)
-        meta2_filepath = test_alternate_sigmffile.name + SIGMF_METADATA_EXT
-        with open(meta2_filepath, "w") as meta_fd:
-            test_alternate_sigmffile.dump(meta_fd)
-
-        os.makedirs("archive_folder", exist_ok=True)
-        archive_path = os.path.join("archive_folder", "test_archive.sigmf")
-        input_sigmffiles = [test_sigmffile, test_alternate_sigmffile]
-        arch = SigMFArchive(input_sigmffiles, path=archive_path)
-        reader = SigMFArchiveReader(arch.path)
-        assert len(reader) == 2  # number of SigMFFiles
-        for actual_sigmffile in reader:
-            assert actual_sigmffile in input_sigmffiles
-    finally:
-        if os.path.exists(meta1_filepath):
-            os.remove(meta1_filepath)
-        if os.path.exists(meta2_filepath):
-            os.remove(meta2_filepath)
-        if os.path.exists(archive_path):
-            os.remove(archive_path)
-        if os.path.exists("folder1"):
-            shutil.rmtree("folder1")
-        if os.path.exists("folder2"):
-            shutil.rmtree("folder2")
-        if os.path.exists("archive_folder"):
-            shutil.rmtree("archive_folder")
-
-
-def test_archivereader_same_folder(test_sigmffile,
-                                   test_alternate_sigmffile):
-    try:
-        os.makedirs("folder1", exist_ok=True)
-        test_sigmffile.name = os.path.join("folder1", "test1")
-        test_alternate_sigmffile.name = os.path.join("folder1", "test2")
-        meta1_filepath = test_sigmffile.name + SIGMF_METADATA_EXT
-        with open(meta1_filepath, "w") as meta_fd:
-            test_sigmffile.dump(meta_fd)
-        meta2_filepath = test_alternate_sigmffile.name + SIGMF_METADATA_EXT
-        with open(meta2_filepath, "w") as meta_fd:
-            test_alternate_sigmffile.dump(meta_fd)
-        archive_path = os.path.join("folder1", "test_archive.sigmf")
-        input_sigmffiles = [test_sigmffile, test_alternate_sigmffile]
-        arch = SigMFArchive(input_sigmffiles, path=archive_path)
-        reader = SigMFArchiveReader(arch.path)
-        assert len(reader) == 2  # number of SigMFFiles
-        for actual_sigmffile in reader:
-            assert actual_sigmffile in input_sigmffiles
-    finally:
-        if os.path.exists(meta1_filepath):
-            os.remove(meta1_filepath)
-        if os.path.exists(meta2_filepath):
-            os.remove(meta2_filepath)
-        if os.path.exists(archive_path):
-            os.remove(archive_path)
-        if os.path.exists("folder1"):
-            shutil.rmtree("folder1")
-=======
-# Copyright 2023 GNU Radio Foundation
-import tempfile
 import numpy as np
 import unittest
 
@@ -215,4 +75,137 @@
                         len(readback),
                         "Mismatch in expected readback length",
                     )
->>>>>>> 175109c2
+from sigmf.archive import SIGMF_METADATA_EXT, SigMFArchive
+
+
+def test_access_data_without_untar(test_sigmffile):
+    global_info = {
+            "core:author": "Glen M",
+            "core:datatype": "ri16_le",
+            "core:license": "https://creativecommons.org/licenses/by-sa/4.0/",
+            "core:num_channels": 2,
+            "core:sample_rate": 48000,
+            "core:version": "1.0.0"
+        }
+    capture_info = {
+            "core:datetime": "2021-06-18T23:17:51.163959Z",
+            "core:sample_start": 0
+        }
+
+    NUM_ROWS = 5
+
+    for dt in "ri16_le", "ci16_le", "rf32_le", "rf64_le", "cf32_le", "cf64_le":
+        global_info["core:datatype"] = dt
+        for num_chan in 1,3:
+            global_info["core:num_channels"] = num_chan
+            base_filename = dt + '_' + str(num_chan)
+            archive_filename = base_filename + '.sigmf'
+
+            a = np.arange(NUM_ROWS * num_chan * (2 if 'c' in dt else 1))
+            if 'i16' in dt:
+                b = a.astype(np.int16)
+            elif 'f32' in dt:
+                b = a.astype(np.float32)
+            elif 'f64' in dt:
+                b = a.astype(np.float64)
+            else:
+                raise ValueError('whoops')
+
+            test_sigmffile.data_file = None
+            with tempfile.NamedTemporaryFile() as temp:
+                b.tofile(temp.name)
+                meta = SigMFFile("test",
+                                 data_file=temp.name,
+                                 global_info=global_info)
+                meta.add_capture(0, metadata=capture_info)
+                meta.tofile(archive_filename, toarchive=True)
+
+                archi = SigMFArchiveReader(archive_filename, skip_checksum=True)
+
+
+def test_extract_single_recording(test_sigmffile):
+    with tempfile.NamedTemporaryFile() as tf:
+        expected_sigmffile = test_sigmffile
+        arch = SigMFArchive(expected_sigmffile, path=tf.name)
+        reader = SigMFArchiveReader(arch.path)
+        assert len(reader) == 1
+        actual_sigmffile = reader[0]
+        assert expected_sigmffile == actual_sigmffile
+
+
+def test_extract_multi_recording(test_sigmffile, test_alternate_sigmffile):
+    with tempfile.NamedTemporaryFile() as tf:
+        # Create a multi-recording archive
+        expected_sigmffiles = [test_sigmffile, test_alternate_sigmffile]
+        arch = SigMFArchive(expected_sigmffiles, path=tf.name)
+        reader = SigMFArchiveReader(arch.path)
+        assert len(reader) == 2
+        for expected in expected_sigmffiles:
+            assert expected in reader.sigmffiles
+
+
+def test_archivereader_different_folder(test_sigmffile,
+                                        test_alternate_sigmffile):
+    try:
+        os.makedirs("folder1", exist_ok=True)
+        test_sigmffile.name = os.path.join("folder1", "test1")
+        os.makedirs("folder2", exist_ok=True)
+        test_alternate_sigmffile.name = os.path.join("folder2", "test2")
+        meta1_filepath = test_sigmffile.name + SIGMF_METADATA_EXT
+        with open(meta1_filepath, "w") as meta_fd:
+            test_sigmffile.dump(meta_fd)
+        meta2_filepath = test_alternate_sigmffile.name + SIGMF_METADATA_EXT
+        with open(meta2_filepath, "w") as meta_fd:
+            test_alternate_sigmffile.dump(meta_fd)
+
+        os.makedirs("archive_folder", exist_ok=True)
+        archive_path = os.path.join("archive_folder", "test_archive.sigmf")
+        input_sigmffiles = [test_sigmffile, test_alternate_sigmffile]
+        arch = SigMFArchive(input_sigmffiles, path=archive_path)
+        reader = SigMFArchiveReader(arch.path)
+        assert len(reader) == 2  # number of SigMFFiles
+        for actual_sigmffile in reader:
+            assert actual_sigmffile in input_sigmffiles
+    finally:
+        if os.path.exists(meta1_filepath):
+            os.remove(meta1_filepath)
+        if os.path.exists(meta2_filepath):
+            os.remove(meta2_filepath)
+        if os.path.exists(archive_path):
+            os.remove(archive_path)
+        if os.path.exists("folder1"):
+            shutil.rmtree("folder1")
+        if os.path.exists("folder2"):
+            shutil.rmtree("folder2")
+        if os.path.exists("archive_folder"):
+            shutil.rmtree("archive_folder")
+
+
+def test_archivereader_same_folder(test_sigmffile,
+                                   test_alternate_sigmffile):
+    try:
+        os.makedirs("folder1", exist_ok=True)
+        test_sigmffile.name = os.path.join("folder1", "test1")
+        test_alternate_sigmffile.name = os.path.join("folder1", "test2")
+        meta1_filepath = test_sigmffile.name + SIGMF_METADATA_EXT
+        with open(meta1_filepath, "w") as meta_fd:
+            test_sigmffile.dump(meta_fd)
+        meta2_filepath = test_alternate_sigmffile.name + SIGMF_METADATA_EXT
+        with open(meta2_filepath, "w") as meta_fd:
+            test_alternate_sigmffile.dump(meta_fd)
+        archive_path = os.path.join("folder1", "test_archive.sigmf")
+        input_sigmffiles = [test_sigmffile, test_alternate_sigmffile]
+        arch = SigMFArchive(input_sigmffiles, path=archive_path)
+        reader = SigMFArchiveReader(arch.path)
+        assert len(reader) == 2  # number of SigMFFiles
+        for actual_sigmffile in reader:
+            assert actual_sigmffile in input_sigmffiles
+    finally:
+        if os.path.exists(meta1_filepath):
+            os.remove(meta1_filepath)
+        if os.path.exists(meta2_filepath):
+            os.remove(meta2_filepath)
+        if os.path.exists(archive_path):
+            os.remove(archive_path)
+        if os.path.exists("folder1"):
+            shutil.rmtree("folder1")