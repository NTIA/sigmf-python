--- conflicted
+++ resolved
@@ -72,21 +72,11 @@
 @pytest.fixture
 def test_alternate_sigmffile_2(test_data_file_3):
     """If pytest uses this signature, will return valid SigMF file."""
-<<<<<<< HEAD
-    f = SigMFFile(name='test3')
-    f.set_global_field("core:datatype", "rf32_le")
-    f.add_annotation(start_index=0, length=len(TEST_FLOAT32_DATA_3))
-    f.add_capture(start_index=0)
-    f.set_data_file(test_data_file_3.name)
-    assert f._metadata == TEST_METADATA_3
-    return f
-=======
     meta = SigMFFile()
     meta.set_global_field("core:datatype", "rf32_le")
     meta.set_global_field("core:version", __specification__)
-    meta.add_annotation(start_index=0, length=len(TEST_FLOAT32_DATA))
+    meta.add_annotation(start_index=0, length=len(TEST_FLOAT32_DATA_3))
     meta.add_capture(start_index=0)
-    meta.set_data_file(test_data_file.name)
-    assert meta._metadata == TEST_METADATA
-    return meta
->>>>>>> ccc1cbfe
+    meta.set_data_file(test_data_file_3.name)
+    assert meta._metadata == TEST_METADATA_3
+    return meta